from __future__ import annotations as _annotations

from dataclasses import dataclass
from typing import Any

from typing_extensions import assert_type

from pydantic_graph import BaseNode, End, FullStatePersistence, Graph, GraphRunContext


@dataclass
class Float2String(BaseNode):
    input_data: float

    async def run(self, ctx: GraphRunContext) -> String2Length:
        return String2Length(str(self.input_data))


@dataclass
class String2Length(BaseNode):
    input_data: str

    async def run(self, ctx: GraphRunContext) -> Double:
        return Double(len(self.input_data))


@dataclass
class X:
    v: int


@dataclass
class Double(BaseNode[None, None, X]):
    input_data: int

    async def run(self, ctx: GraphRunContext) -> String2Length | End[X]:
        if self.input_data == 7:
            return String2Length('x' * 21)
        else:
            return End(X(self.input_data * 2))


def use_double(node: BaseNode[None, None, X]) -> None:
    """Shoe that `Double` is valid as a `BaseNode[None, int, X]`."""
    print(node)


use_double(Double(1))


g1 = Graph[None, None, X](
    nodes=(
        Float2String,
        String2Length,
        Double,
    )
)
assert_type(g1, Graph[None, None, X])


g2 = Graph(nodes=(Double,))
assert_type(g2, Graph[None, None, X])

g3 = Graph(
    nodes=(
        Float2String,
        String2Length,
        Double,
    )
)
# because String2Length came before Double, the output type is Any
assert_type(g3, Graph[None, None, X])

Graph[None, bytes](nodes=(Float2String, String2Length, Double))  # type: ignore[arg-type]
Graph[None, str](nodes=[Double])  # type: ignore[list-item]


@dataclass
class MyState:
    x: int


@dataclass
class MyDeps:
    y: str


@dataclass
class A(BaseNode[MyState, MyDeps]):
    async def run(self, ctx: GraphRunContext[MyState, MyDeps]) -> B:
        assert ctx.state.x == 1
        assert ctx.deps.y == 'y'
        return B()


@dataclass
class B(BaseNode[MyState, MyDeps, int]):
    async def run(self, ctx: GraphRunContext[MyState, MyDeps]) -> End[int]:
        return End(42)


g4 = Graph[MyState, MyDeps, int](nodes=(A, B))
assert_type(g4, Graph[MyState, MyDeps, int])

g5 = Graph(nodes=(A, B))
assert_type(g5, Graph[MyState, MyDeps, int])


def run_g5() -> None:
    g5.run_sync(A())  # pyright: ignore[reportArgumentType]
    g5.run_sync(A(), state=MyState(x=1))  # pyright: ignore[reportArgumentType]
    g5.run_sync(A(), deps=MyDeps(y='y'))  # pyright: ignore[reportArgumentType]
<<<<<<< HEAD
    answer = g5.run_sync(A(), state=MyState(x=1), deps=MyDeps(y='y'))
    assert_type(answer, int)


p = FullStatePersistence()
assert_type(p, FullStatePersistence[Any, Any])


def run_persistence_any() -> None:
    p = FullStatePersistence()
    answer = g5.run_sync(A(), persistence=p, state=MyState(x=1), deps=MyDeps(y='y'))
    assert_type(answer, int)
    assert_type(p, FullStatePersistence[Any, Any])


def run_persistence_right() -> None:
    p = FullStatePersistence[MyState, int]()
    answer = g5.run_sync(A(), persistence=p, state=MyState(x=1), deps=MyDeps(y='y'))
    assert_type(answer, int)
    assert_type(p, FullStatePersistence[MyState, int])


def run_persistence_wrong() -> None:
    p = FullStatePersistence[str, int]()
    g5.run_sync(A(), persistence=p, state=MyState(x=1), deps=MyDeps(y='y'))  # type: ignore[arg-type]
=======
    result = g5.run_sync(A(), state=MyState(x=1), deps=MyDeps(y='y'))
    assert_type(result.output, int)
    assert_type(result.history, list[HistoryStep[MyState, int]])
>>>>>>> 6207bcdf
<|MERGE_RESOLUTION|>--- conflicted
+++ resolved
@@ -6,6 +6,7 @@
 from typing_extensions import assert_type
 
 from pydantic_graph import BaseNode, End, FullStatePersistence, Graph, GraphRunContext
+from pydantic_graph.state import StatePersistence
 
 
 @dataclass
@@ -110,9 +111,14 @@
     g5.run_sync(A())  # pyright: ignore[reportArgumentType]
     g5.run_sync(A(), state=MyState(x=1))  # pyright: ignore[reportArgumentType]
     g5.run_sync(A(), deps=MyDeps(y='y'))  # pyright: ignore[reportArgumentType]
-<<<<<<< HEAD
-    answer = g5.run_sync(A(), state=MyState(x=1), deps=MyDeps(y='y'))
-    assert_type(answer, int)
+    result = g5.run_sync(A(), state=MyState(x=1), deps=MyDeps(y='y'))
+    assert_type(result.output, int)
+
+
+def run_g6() -> None:
+    result = g5.run_sync(A(), state=MyState(x=1), deps=MyDeps(y='y'))
+    assert_type(result.output, int)
+    assert_type(result.persistence, StatePersistence[MyState, int])
 
 
 p = FullStatePersistence()
@@ -121,23 +127,18 @@
 
 def run_persistence_any() -> None:
     p = FullStatePersistence()
-    answer = g5.run_sync(A(), persistence=p, state=MyState(x=1), deps=MyDeps(y='y'))
-    assert_type(answer, int)
+    result = g5.run_sync(A(), persistence=p, state=MyState(x=1), deps=MyDeps(y='y'))
+    assert_type(result.output, int)
     assert_type(p, FullStatePersistence[Any, Any])
 
 
 def run_persistence_right() -> None:
     p = FullStatePersistence[MyState, int]()
-    answer = g5.run_sync(A(), persistence=p, state=MyState(x=1), deps=MyDeps(y='y'))
-    assert_type(answer, int)
+    result = g5.run_sync(A(), persistence=p, state=MyState(x=1), deps=MyDeps(y='y'))
+    assert_type(result.output, int)
     assert_type(p, FullStatePersistence[MyState, int])
 
 
 def run_persistence_wrong() -> None:
     p = FullStatePersistence[str, int]()
-    g5.run_sync(A(), persistence=p, state=MyState(x=1), deps=MyDeps(y='y'))  # type: ignore[arg-type]
-=======
-    result = g5.run_sync(A(), state=MyState(x=1), deps=MyDeps(y='y'))
-    assert_type(result.output, int)
-    assert_type(result.history, list[HistoryStep[MyState, int]])
->>>>>>> 6207bcdf
+    g5.run_sync(A(), persistence=p, state=MyState(x=1), deps=MyDeps(y='y'))  # type: ignore[arg-type]