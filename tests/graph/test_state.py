from __future__ import annotations as _annotations

from dataclasses import dataclass
from datetime import timezone

import pytest
from inline_snapshot import snapshot

from pydantic_graph import (
    BaseNode,
    End,
    EndSnapshot,
    FullStatePersistence,
    Graph,
    GraphRunContext,
    NodeSnapshot,
)

from ..conftest import IsFloat, IsNow

pytestmark = pytest.mark.anyio


async def test_run_graph():
    @dataclass
    class MyState:
        x: int
        y: str

    @dataclass
    class Foo(BaseNode[MyState]):
        async def run(self, ctx: GraphRunContext[MyState]) -> Bar:
            ctx.state.x += 1
            return Bar()

    @dataclass
    class Bar(BaseNode[MyState, None, str]):
        async def run(self, ctx: GraphRunContext[MyState]) -> End[str]:
            ctx.state.y += 'y'
            return End(f'x={ctx.state.x} y={ctx.state.y}')

    graph = Graph(nodes=(Foo, Bar))
    assert graph._inferred_types == (MyState, str)  # pyright: ignore[reportPrivateUsage]
    state = MyState(1, '')
<<<<<<< HEAD
    sp = FullStatePersistence()
    result = await graph.run(Foo(), state=state, persistence=sp)
    assert result == snapshot('x=2 y=y')
    assert sp.history == snapshot(
=======
    result = await graph.run(Foo(), state=state)
    assert result.output == snapshot('x=2 y=y')
    assert result.history == snapshot(
>>>>>>> 6207bcdf
        [
            NodeSnapshot(
                state=MyState(x=1, y=''),
                node=Foo(),
                start_ts=IsNow(tz=timezone.utc),
                duration=IsFloat(),
            ),
            NodeSnapshot(
                state=MyState(x=2, y=''),
                node=Bar(),
                start_ts=IsNow(tz=timezone.utc),
                duration=IsFloat(),
            ),
<<<<<<< HEAD
            EndSnapshot(state=MyState(x=2, y='y'), result=End('x=2 y=y'), ts=IsNow(tz=timezone.utc)),
=======
            EndStep(result=End(data='x=2 y=y'), ts=IsNow(tz=timezone.utc)),
>>>>>>> 6207bcdf
        ]
    )
    assert state == MyState(x=2, y='y')<|MERGE_RESOLUTION|>--- conflicted
+++ resolved
@@ -42,16 +42,10 @@
     graph = Graph(nodes=(Foo, Bar))
     assert graph._inferred_types == (MyState, str)  # pyright: ignore[reportPrivateUsage]
     state = MyState(1, '')
-<<<<<<< HEAD
     sp = FullStatePersistence()
     result = await graph.run(Foo(), state=state, persistence=sp)
-    assert result == snapshot('x=2 y=y')
+    assert result.output == snapshot('x=2 y=y')
     assert sp.history == snapshot(
-=======
-    result = await graph.run(Foo(), state=state)
-    assert result.output == snapshot('x=2 y=y')
-    assert result.history == snapshot(
->>>>>>> 6207bcdf
         [
             NodeSnapshot(
                 state=MyState(x=1, y=''),
@@ -65,11 +59,7 @@
                 start_ts=IsNow(tz=timezone.utc),
                 duration=IsFloat(),
             ),
-<<<<<<< HEAD
             EndSnapshot(state=MyState(x=2, y='y'), result=End('x=2 y=y'), ts=IsNow(tz=timezone.utc)),
-=======
-            EndStep(result=End(data='x=2 y=y'), ts=IsNow(tz=timezone.utc)),
->>>>>>> 6207bcdf
         ]
     )
     assert state == MyState(x=2, y='y')