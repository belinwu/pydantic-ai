# pyright: reportPrivateUsage=false
from __future__ import annotations as _annotations

from dataclasses import dataclass
from datetime import timezone
from functools import cache
from typing import Union

import pytest
from dirty_equals import IsStr
from inline_snapshot import snapshot

from pydantic_graph import (
    BaseNode,
    End,
    EndSnapshot,
    FullStatePersistence,
    Graph,
    GraphRunContext,
    GraphRuntimeError,
    GraphSetupError,
    NodeSnapshot,
)

from ..conftest import IsFloat, IsNow

pytestmark = pytest.mark.anyio


@dataclass
class Float2String(BaseNode):
    input_data: float

    async def run(self, ctx: GraphRunContext) -> String2Length:
        return String2Length(str(self.input_data))


@dataclass
class String2Length(BaseNode):
    input_data: str

    async def run(self, ctx: GraphRunContext) -> Double:
        return Double(len(self.input_data))


@dataclass
class Double(BaseNode[None, None, int]):
    input_data: int

    async def run(self, ctx: GraphRunContext) -> Union[String2Length, End[int]]:  # noqa: UP007
        if self.input_data == 7:
            return String2Length('x' * 21)
        else:
            return End(self.input_data * 2)


async def test_graph():
    my_graph = Graph(nodes=(Float2String, String2Length, Double))
    assert my_graph.name is None
    assert my_graph._inferred_types == (type(None), int)
    result = await my_graph.run(Float2String(3.14))
    # len('3.14') * 2 == 8
    assert result == 8
    assert my_graph.name == 'my_graph'


async def test_graph_history():
    my_graph = Graph[None, None, int](nodes=(Float2String, String2Length, Double))
    assert my_graph.name is None
<<<<<<< HEAD
    assert my_graph._inferred_types == (type(None), int)
    sp = FullStatePersistence()
    result = await my_graph.run(Float2String(3.14), persistence=sp)
=======
    assert my_graph._get_state_type() is type(None)
    assert my_graph._get_run_end_type() is int
    result = await my_graph.run(Float2String(3.14))
>>>>>>> 6207bcdf
    # len('3.14') * 2 == 8
    assert result.output == 8
    assert my_graph.name == 'my_graph'
<<<<<<< HEAD
    assert sp.history == snapshot(
=======
    assert result.history == snapshot(
>>>>>>> 6207bcdf
        [
            NodeSnapshot(
                state=None,
                node=Float2String(input_data=3.14),
                start_ts=IsNow(tz=timezone.utc),
                duration=IsFloat(),
            ),
            NodeSnapshot(
                state=None,
                node=String2Length(input_data='3.14'),
                start_ts=IsNow(tz=timezone.utc),
                duration=IsFloat(),
            ),
            NodeSnapshot(
                state=None,
                node=Double(input_data=4),
                start_ts=IsNow(tz=timezone.utc),
                duration=IsFloat(),
            ),
            EndSnapshot(state=None, result=End(8), ts=IsNow(tz=timezone.utc)),
        ]
    )
<<<<<<< HEAD
    sp = FullStatePersistence()
    result = await my_graph.run(Float2String(3.14159), persistence=sp)
    # len('3.14159') == 7, 21 * 2 == 42
    assert result == 42
    assert sp.history == snapshot(
=======
    result = await my_graph.run(Float2String(3.14159))
    # len('3.14159') == 7, 21 * 2 == 42
    assert result.output == 42
    assert result.history == snapshot(
>>>>>>> 6207bcdf
        [
            NodeSnapshot(
                state=None,
                node=Float2String(input_data=3.14159),
                start_ts=IsNow(tz=timezone.utc),
                duration=IsFloat(),
            ),
            NodeSnapshot(
                state=None,
                node=String2Length(input_data='3.14159'),
                start_ts=IsNow(tz=timezone.utc),
                duration=IsFloat(),
            ),
            NodeSnapshot(
                state=None,
                node=Double(input_data=7),
                start_ts=IsNow(tz=timezone.utc),
                duration=IsFloat(),
            ),
            NodeSnapshot(
                state=None,
                node=String2Length(input_data='xxxxxxxxxxxxxxxxxxxxx'),
                start_ts=IsNow(tz=timezone.utc),
                duration=IsFloat(),
            ),
            NodeSnapshot(
                state=None,
                node=Double(input_data=21),
                start_ts=IsNow(tz=timezone.utc),
                duration=IsFloat(),
            ),
            EndSnapshot(state=None, result=End(42), ts=IsNow(tz=timezone.utc)),
        ]
    )
<<<<<<< HEAD
    assert [e.node for e in sp.history] == snapshot(
=======
    assert [e.data_snapshot() for e in result.history] == snapshot(
>>>>>>> 6207bcdf
        [
            Float2String(input_data=3.14159),
            String2Length(input_data='3.14159'),
            Double(input_data=7),
            String2Length(input_data='xxxxxxxxxxxxxxxxxxxxx'),
            Double(input_data=21),
            End(data=42),
        ]
    )


def test_one_bad_node():
    class Float2String(BaseNode):
        async def run(self, ctx: GraphRunContext) -> String2Length:
            raise NotImplementedError()

    class String2Length(BaseNode[None, None, None]):  # pyright: ignore[reportUnusedClass]
        async def run(self, ctx: GraphRunContext) -> End[None]:
            raise NotImplementedError()

    with pytest.raises(GraphSetupError) as exc_info:
        Graph(nodes=(Float2String,))

    assert exc_info.value.message == snapshot(
        '`String2Length` is referenced by `Float2String` but not included in the graph.'
    )


def test_two_bad_nodes():
    class Foo(BaseNode):
        input_data: float

        async def run(self, ctx: GraphRunContext) -> Union[Bar, Spam]:  # noqa: UP007
            raise NotImplementedError()

    class Bar(BaseNode[None, None, None]):
        input_data: str

        async def run(self, ctx: GraphRunContext) -> End[None]:
            raise NotImplementedError()

    class Spam(BaseNode[None, None, None]):
        async def run(self, ctx: GraphRunContext) -> End[None]:
            raise NotImplementedError()

    with pytest.raises(GraphSetupError) as exc_info:
        Graph(nodes=(Foo,))

    assert exc_info.value.message == snapshot("""\
Nodes are referenced in the graph but not included in the graph:
 `Bar` is referenced by `Foo`
 `Spam` is referenced by `Foo`\
""")


def test_three_bad_nodes_separate():
    class Foo(BaseNode):
        input_data: float

        async def run(self, ctx: GraphRunContext) -> Eggs:
            raise NotImplementedError()

    class Bar(BaseNode[None, None, None]):
        input_data: str

        async def run(self, ctx: GraphRunContext) -> Eggs:
            raise NotImplementedError()

    class Spam(BaseNode[None, None, None]):
        async def run(self, ctx: GraphRunContext) -> Eggs:
            raise NotImplementedError()

    class Eggs(BaseNode[None, None, None]):
        async def run(self, ctx: GraphRunContext) -> End[None]:
            raise NotImplementedError()

    with pytest.raises(GraphSetupError) as exc_info:
        Graph(nodes=(Foo, Bar, Spam))

    assert exc_info.value.message == snapshot(
        '`Eggs` is referenced by `Foo`, `Bar`, and `Spam` but not included in the graph.'
    )


def test_duplicate_id():
    class Foo(BaseNode):
        async def run(self, ctx: GraphRunContext) -> Bar:
            raise NotImplementedError()

    class Bar(BaseNode[None, None, None]):
        async def run(self, ctx: GraphRunContext) -> End[None]:
            raise NotImplementedError()

        @classmethod
        @cache
        def get_id(cls) -> str:
            return 'Foo'

    with pytest.raises(GraphSetupError) as exc_info:
        Graph(nodes=(Foo, Bar))

    assert exc_info.value.message == snapshot(IsStr(regex='Node ID `Foo` is not unique — found on <class.+'))


async def test_run_node_not_in_graph():
    @dataclass
    class Foo(BaseNode):
        async def run(self, ctx: GraphRunContext) -> Bar:
            return Bar()

    @dataclass
    class Bar(BaseNode[None, None, None]):
        async def run(self, ctx: GraphRunContext) -> End[None]:
            return Spam()  # type: ignore

    @dataclass
    class Spam(BaseNode[None, None, None]):
        async def run(self, ctx: GraphRunContext) -> End[None]:
            raise NotImplementedError()

    g = Graph(nodes=(Foo, Bar))
    with pytest.raises(GraphRuntimeError) as exc_info:
        await g.run(Foo())

    assert exc_info.value.message == snapshot('Node `test_run_node_not_in_graph.<locals>.Spam()` is not in the graph.')


async def test_run_return_other():
    @dataclass
    class Foo(BaseNode):
        async def run(self, ctx: GraphRunContext) -> Bar:
            return Bar()

    @dataclass
    class Bar(BaseNode[None, None, None]):
        async def run(self, ctx: GraphRunContext) -> End[None]:
            return 42  # type: ignore

    g = Graph(nodes=(Foo, Bar))
    assert g._inferred_types == (type(None), type(None))
    with pytest.raises(GraphRuntimeError) as exc_info:
        await g.run(Foo())

    assert exc_info.value.message == snapshot('Invalid node return type: `int`. Expected `BaseNode` or `End`.')


async def test_next():
    @dataclass
    class Foo(BaseNode):
        async def run(self, ctx: GraphRunContext) -> Bar:
            return Bar()

    @dataclass
    class Bar(BaseNode):
        async def run(self, ctx: GraphRunContext) -> Foo:
            return Foo()

    g = Graph(nodes=(Foo, Bar))
    assert g.name is None
    sp = FullStatePersistence()
    n = await g.next(Foo(), persistence=sp)
    assert n == Bar()
    assert g.name == 'g'
    assert sp.history == snapshot(
        [NodeSnapshot(state=None, node=Foo(), start_ts=IsNow(tz=timezone.utc), duration=IsFloat())]
    )

    assert isinstance(n, Bar)
    n2 = await g.next(n, persistence=sp)
    assert n2 == Foo()

    assert sp.history == snapshot(
        [
            NodeSnapshot(state=None, node=Foo(), start_ts=IsNow(tz=timezone.utc), duration=IsFloat()),
            NodeSnapshot(state=None, node=Bar(), start_ts=IsNow(tz=timezone.utc), duration=IsFloat()),
        ]
    )


async def test_deps():
    @dataclass
    class Deps:
        a: int
        b: int

    @dataclass
    class Foo(BaseNode[None, Deps]):
        async def run(self, ctx: GraphRunContext[None, Deps]) -> Bar:
            assert isinstance(ctx.deps, Deps)
            return Bar()

    @dataclass
    class Bar(BaseNode[None, Deps, int]):
        async def run(self, ctx: GraphRunContext[None, Deps]) -> End[int]:
            assert isinstance(ctx.deps, Deps)
            return End(123)

    g = Graph(nodes=(Foo, Bar))
<<<<<<< HEAD
    sp = FullStatePersistence()
    result = await g.run(Foo(), deps=Deps(1, 2), persistence=sp)

    assert result == 123
    assert sp.history == snapshot(
=======
    result = await g.run(Foo(), deps=Deps(1, 2))

    assert result.output == 123
    assert result.history == snapshot(
>>>>>>> 6207bcdf
        [
            NodeSnapshot(state=None, node=Foo(), start_ts=IsNow(tz=timezone.utc), duration=IsFloat()),
            NodeSnapshot(state=None, node=Bar(), start_ts=IsNow(tz=timezone.utc), duration=IsFloat()),
            EndSnapshot(state=None, result=End(123), ts=IsNow(tz=timezone.utc)),
        ]
    )<|MERGE_RESOLUTION|>--- conflicted
+++ resolved
@@ -60,30 +60,20 @@
     assert my_graph._inferred_types == (type(None), int)
     result = await my_graph.run(Float2String(3.14))
     # len('3.14') * 2 == 8
-    assert result == 8
+    assert result.output == 8
     assert my_graph.name == 'my_graph'
 
 
 async def test_graph_history():
     my_graph = Graph[None, None, int](nodes=(Float2String, String2Length, Double))
     assert my_graph.name is None
-<<<<<<< HEAD
     assert my_graph._inferred_types == (type(None), int)
     sp = FullStatePersistence()
     result = await my_graph.run(Float2String(3.14), persistence=sp)
-=======
-    assert my_graph._get_state_type() is type(None)
-    assert my_graph._get_run_end_type() is int
-    result = await my_graph.run(Float2String(3.14))
->>>>>>> 6207bcdf
     # len('3.14') * 2 == 8
-    assert result.output == 8
+    assert result == 8
     assert my_graph.name == 'my_graph'
-<<<<<<< HEAD
-    assert sp.history == snapshot(
-=======
-    assert result.history == snapshot(
->>>>>>> 6207bcdf
+    assert sp.history == snapshot(
         [
             NodeSnapshot(
                 state=None,
@@ -106,18 +96,11 @@
             EndSnapshot(state=None, result=End(8), ts=IsNow(tz=timezone.utc)),
         ]
     )
-<<<<<<< HEAD
     sp = FullStatePersistence()
     result = await my_graph.run(Float2String(3.14159), persistence=sp)
     # len('3.14159') == 7, 21 * 2 == 42
-    assert result == 42
-    assert sp.history == snapshot(
-=======
-    result = await my_graph.run(Float2String(3.14159))
-    # len('3.14159') == 7, 21 * 2 == 42
     assert result.output == 42
-    assert result.history == snapshot(
->>>>>>> 6207bcdf
+    assert sp.history == snapshot(
         [
             NodeSnapshot(
                 state=None,
@@ -152,11 +135,7 @@
             EndSnapshot(state=None, result=End(42), ts=IsNow(tz=timezone.utc)),
         ]
     )
-<<<<<<< HEAD
     assert [e.node for e in sp.history] == snapshot(
-=======
-    assert [e.data_snapshot() for e in result.history] == snapshot(
->>>>>>> 6207bcdf
         [
             Float2String(input_data=3.14159),
             String2Length(input_data='3.14159'),
@@ -355,18 +334,11 @@
             return End(123)
 
     g = Graph(nodes=(Foo, Bar))
-<<<<<<< HEAD
     sp = FullStatePersistence()
     result = await g.run(Foo(), deps=Deps(1, 2), persistence=sp)
 
-    assert result == 123
-    assert sp.history == snapshot(
-=======
-    result = await g.run(Foo(), deps=Deps(1, 2))
-
     assert result.output == 123
-    assert result.history == snapshot(
->>>>>>> 6207bcdf
+    assert sp.history == snapshot(
         [
             NodeSnapshot(state=None, node=Foo(), start_ts=IsNow(tz=timezone.utc), duration=IsFloat()),
             NodeSnapshot(state=None, node=Bar(), start_ts=IsNow(tz=timezone.utc), duration=IsFloat()),
