from __future__ import annotations as _annotations

import copy
from abc import ABC, abstractmethod
from dataclasses import dataclass, is_dataclass
from functools import cache
<<<<<<< HEAD
from typing import TYPE_CHECKING, Any, ClassVar, Generic, get_origin, get_type_hints
from uuid import uuid4

from typing_extensions import Never, Self, TypeVar
=======
from typing import TYPE_CHECKING, Any, ClassVar, Generic, get_type_hints

from typing_extensions import Never, TypeVar, get_origin
>>>>>>> 0a379897

from . import _utils, exceptions

if TYPE_CHECKING:
    from .persistence import StateT
else:
    StateT = TypeVar('StateT', default=None)

__all__ = 'GraphRunContext', 'BaseNode', 'End', 'Edge', 'NodeDef', 'DepsT', 'RunEndT'

RunEndT = TypeVar('RunEndT', covariant=True, default=None)
"""Covariant type variable for the return type of a graph [`run`][pydantic_graph.graph.Graph.run]."""
NodeRunEndT = TypeVar('NodeRunEndT', covariant=True, default=Never)
"""Covariant type variable for the return type of a node [`run`][pydantic_graph.nodes.BaseNode.run]."""
DepsT = TypeVar('DepsT', default=None, contravariant=True)
"""Type variable for the dependencies of a graph and node."""


@dataclass
class GraphRunContext(Generic[StateT, DepsT]):
    """Context for a graph."""

    # TODO: Can we get rid of this struct and just pass both these things around..?

    state: StateT
    """The state of the graph."""
    deps: DepsT
    """Dependencies for the graph."""


class BaseNode(ABC, Generic[StateT, DepsT, NodeRunEndT]):
    """Base class for a node."""

    docstring_notes: ClassVar[bool] = False
    """Set to `True` to generate mermaid diagram notes from the class's docstring.

    While this can add valuable information to the diagram, it can make diagrams harder to view, hence
    it is disabled by default. You can also customise notes overriding the
    [`get_note`][pydantic_graph.nodes.BaseNode.get_note] method.
    """

    @abstractmethod
    async def run(self, ctx: GraphRunContext[StateT, DepsT]) -> BaseNode[StateT, DepsT, Any] | End[NodeRunEndT]:
        """Run the node.

        This is an abstract method that must be implemented by subclasses.

        !!! note "Return types used at runtime"
            The return type of this method are read by `pydantic_graph` at runtime and used to define which
            nodes can be called next in the graph. This is displayed in [mermaid diagrams](mermaid.md)
            and enforced when running the graph.

        Args:
            ctx: The graph context.

        Returns:
            The next node to run or [`End`][pydantic_graph.nodes.End] to signal the end of the graph.
        """
        ...

    def get_snapshot_id(self) -> str:
        if snapshot_id := getattr(self, '__snapshot_id', None):
            return snapshot_id
        else:
            self.__dict__['__snapshot_id'] = snapshot_id = generate_snapshot_id(self.get_node_id())
            return snapshot_id

    def set_snapshot_id(self, snapshot_id: str) -> None:
        self.__dict__['__snapshot_id'] = snapshot_id

    @classmethod
    @cache
    def get_node_id(cls) -> str:
        """Get the ID of the node."""
        return cls.__name__

    @classmethod
    def get_note(cls) -> str | None:
        """Get a note about the node to render on mermaid charts.

        By default, this returns a note only if [`docstring_notes`][pydantic_graph.nodes.BaseNode.docstring_notes]
        is `True`. You can override this method to customise the node notes.
        """
        if not cls.docstring_notes:
            return None
        docstring = cls.__doc__
        # dataclasses get an automatic docstring which is just their signature, we don't want that
        if docstring and is_dataclass(cls) and docstring.startswith(f'{cls.__name__}('):
            docstring = None
        if docstring:
            # remove indentation from docstring
            import inspect

            docstring = inspect.cleandoc(docstring)
        return docstring

    @classmethod
    def get_node_def(cls, local_ns: dict[str, Any] | None) -> NodeDef[StateT, DepsT, NodeRunEndT]:
        """Get the node definition."""
        type_hints = get_type_hints(cls.run, localns=local_ns, include_extras=True)
        try:
            return_hint = type_hints['return']
        except KeyError as e:
            raise exceptions.GraphSetupError(f'Node {cls} is missing a return type hint on its `run` method') from e

        next_node_edges: dict[str, Edge] = {}
        end_edge: Edge | None = None
        returns_base_node: bool = False
        for return_type in _utils.get_union_args(return_hint):
            return_type, annotations = _utils.unpack_annotated(return_type)
            edge = next((a for a in annotations if isinstance(a, Edge)), Edge(None))
            return_type_origin = get_origin(return_type) or return_type
            if return_type_origin is End:
                end_edge = edge
            elif return_type_origin is BaseNode:
                # TODO: Should we disallow this?
                returns_base_node = True
            elif issubclass(return_type_origin, BaseNode):
                next_node_edges[return_type.get_node_id()] = edge
            else:
                raise exceptions.GraphSetupError(f'Invalid return type: {return_type}')

        return NodeDef(
            cls,
            cls.get_node_id(),
            cls.get_note(),
            next_node_edges,
            end_edge,
            returns_base_node,
        )

    def deep_copy(self) -> Self:
        """Returns a deep copy of the node."""
        return copy.deepcopy(self)


@dataclass
class End(Generic[RunEndT]):
    """Type to return from a node to signal the end of the graph."""

    data: RunEndT
    """Data to return from the graph."""

    def deep_copy_data(self) -> End[RunEndT]:
        """Returns a deep copy of the end of the run."""
        if self.data is None:
            return self
        else:
            end = End(copy.deepcopy(self.data))
            end.set_snapshot_id(self.get_snapshot_id())
            return end

    def get_snapshot_id(self) -> str:
        if snapshot_id := getattr(self, '__snapshot_id', None):
            return snapshot_id
        else:
            self.__dict__['__snapshot_id'] = snapshot_id = generate_snapshot_id('end')
            return snapshot_id

    def set_snapshot_id(self, set_id: str) -> None:
        self.__dict__['__snapshot_id'] = set_id


def generate_snapshot_id(node_id: str) -> str:
    # module method to allow mocking
    return f'{node_id}:{uuid4().hex}'


@dataclass
class Edge:
    """Annotation to apply a label to an edge in a graph."""

    label: str | None
    """Label for the edge."""


@dataclass
class NodeDef(Generic[StateT, DepsT, NodeRunEndT]):
    """Definition of a node.

    This is a primarily internal representation of a node; in general, it shouldn't be necessary to use it directly.

    Used by [`Graph`][pydantic_graph.graph.Graph] to store information about a node, and when generating
    mermaid graphs.
    """

    node: type[BaseNode[StateT, DepsT, NodeRunEndT]]
    """The node definition itself."""
    node_id: str
    """ID of the node."""
    note: str | None
    """Note about the node to render on mermaid charts."""
    next_node_edges: dict[str, Edge]
    """IDs of the nodes that can be called next."""
    end_edge: Edge | None
    """If node definition returns an `End` this is an Edge, indicating the node can end the run."""
    returns_base_node: bool
    """The node definition returns a `BaseNode`, hence any node in the next can be called next."""<|MERGE_RESOLUTION|>--- conflicted
+++ resolved
@@ -4,16 +4,10 @@
 from abc import ABC, abstractmethod
 from dataclasses import dataclass, is_dataclass
 from functools import cache
-<<<<<<< HEAD
-from typing import TYPE_CHECKING, Any, ClassVar, Generic, get_origin, get_type_hints
+from typing import TYPE_CHECKING, Any, ClassVar, Generic, get_type_hints
 from uuid import uuid4
 
-from typing_extensions import Never, Self, TypeVar
-=======
-from typing import TYPE_CHECKING, Any, ClassVar, Generic, get_type_hints
-
-from typing_extensions import Never, TypeVar, get_origin
->>>>>>> 0a379897
+from typing_extensions import Never, Self, TypeVar, get_origin
 
 from . import _utils, exceptions
 
